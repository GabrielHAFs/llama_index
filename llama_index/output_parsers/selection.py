import json
from dataclasses import dataclass
from typing import Any

from dataclasses_json import DataClassJsonMixin

from llama_index.output_parsers.base import BaseOutputParser, StructuredOutput


def _escape_curly_braces(input_string: str) -> str:
    # Replace '{' with '{{' and '}' with '}}' to escape curly braces
    escaped_string = input_string.replace("{", "{{").replace("}", "}}")
    return escaped_string


FORMAT_STR = """The output should be formatted as a JSON instance that conforms to 
the JSON schema below. 

Here is the output schema:
{
  "type": "array",
  "items": {
    "type": "object",
    "properties": {
      "choice": {
        "type": "integer"
      },
      "reason": {
        "type": "string"
      }
    },
    "required": [
      "choice",
      "reason"
    ],
    "additionalProperties": false
  }
}
"""


@dataclass
class Answer(DataClassJsonMixin):
    choice: int
    reason: str


class SelectionOutputParser(BaseOutputParser):
<<<<<<< HEAD
    def parse(self, output: str, formatted_prompt: str) -> Any:
=======
    def _marshal_llm_to_json(self, output: str) -> str:
        """Extract a valid JSON array from a string.
        Extracts a substring that represents a valid JSON array.

        Args:
            output: A string that may contain a valid JSON array surrounded by
            extraneous characters or information.

        Returns:
            A string representing a valid JSON array.

        """
        output = output.strip()
        left = output.find("[")
        right = output.rfind("]")
        output = output[left : right + 1]
        return output

    def parse(self, output: str) -> Any:
        output = self._marshal_llm_to_json(output)
>>>>>>> aae8d565
        json_list = json.loads(output)
        answers = [Answer.from_dict(json_dict) for json_dict in json_list]
        return StructuredOutput(raw_output=output, parsed_output=answers)

    def format(self, prompt_template: str) -> str:
        fmt = prompt_template + "\n\n" + _escape_curly_braces(FORMAT_STR)
        return fmt<|MERGE_RESOLUTION|>--- conflicted
+++ resolved
@@ -46,9 +46,6 @@
 
 
 class SelectionOutputParser(BaseOutputParser):
-<<<<<<< HEAD
-    def parse(self, output: str, formatted_prompt: str) -> Any:
-=======
     def _marshal_llm_to_json(self, output: str) -> str:
         """Extract a valid JSON array from a string.
         Extracts a substring that represents a valid JSON array.
@@ -69,7 +66,6 @@
 
     def parse(self, output: str) -> Any:
         output = self._marshal_llm_to_json(output)
->>>>>>> aae8d565
         json_list = json.loads(output)
         answers = [Answer.from_dict(json_dict) for json_dict in json_list]
         return StructuredOutput(raw_output=output, parsed_output=answers)
