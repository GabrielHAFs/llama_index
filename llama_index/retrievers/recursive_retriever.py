from typing import Dict, List, Optional, Tuple, Union

from llama_index.callbacks.base import CallbackManager
from llama_index.callbacks.schema import CBEventType, EventPayload
from llama_index.core.base_query_engine import BaseQueryEngine
from llama_index.core.base_retriever import BaseRetriever
from llama_index.schema import BaseNode, IndexNode, NodeWithScore, QueryBundle, TextNode
from llama_index.utils import print_text

DEFAULT_QUERY_RESPONSE_TMPL = "Query: {query_str}\nResponse: {response}"


RQN_TYPE = Union[BaseRetriever, BaseQueryEngine, BaseNode]


class RecursiveRetriever(BaseRetriever):
    """Recursive retriever.

    This retriever will recursively explore links from nodes to other
    retrievers/query engines.

    For any retrieved nodes, if any of the nodes are IndexNodes,
    then it will explore the linked retriever/query engine, and query that.

    Args:
        root_id (str): The root id of the query graph.
        retriever_dict (Optional[Dict[str, BaseRetriever]]): A dictionary
            of id to retrievers.
        query_engine_dict (Optional[Dict[str, BaseQueryEngine]]): A dictionary of
            id to query engines.

    """

    def __init__(
        self,
        root_id: str,
        retriever_dict: Dict[str, BaseRetriever],
        query_engine_dict: Optional[Dict[str, BaseQueryEngine]] = None,
        node_dict: Optional[Dict[str, BaseNode]] = None,
        callback_manager: Optional[CallbackManager] = None,
        query_response_tmpl: Optional[str] = None,
        verbose: bool = False,
    ) -> None:
        """Init params."""
        self._root_id = root_id
        if root_id not in retriever_dict:
            raise ValueError(
                f"Root id {root_id} not in retriever_dict, it must be a retriever."
            )
        self._retriever_dict = retriever_dict
        self._query_engine_dict = query_engine_dict or {}
        self._node_dict = node_dict or {}
<<<<<<< HEAD

=======
>>>>>>> 6084f0ec
        # make sure keys don't overlap
        if set(self._retriever_dict.keys()) & set(self._query_engine_dict.keys()):
            raise ValueError("Retriever and query engine ids must not overlap.")

        self._query_response_tmpl = query_response_tmpl or DEFAULT_QUERY_RESPONSE_TMPL
        super().__init__(callback_manager, verbose=verbose)

    def _query_retrieved_nodes(
        self, query_bundle: QueryBundle, nodes_with_score: List[NodeWithScore]
    ) -> Tuple[List[NodeWithScore], List[NodeWithScore]]:
        """Query for retrieved nodes.

        If node is an IndexNode, then recursively query the retriever/query engine.
        If node is a TextNode, then simply return the node.

        """
        nodes_to_add = []
        additional_nodes = []
        visited_ids = set()

        # dedup index nodes that reference same index id
        new_nodes_with_score = []
        for node_with_score in nodes_with_score:
            node = node_with_score.node
            if isinstance(node, IndexNode):
                if node.index_id not in visited_ids:
                    visited_ids.add(node.index_id)
                    new_nodes_with_score.append(node_with_score)
            else:
                new_nodes_with_score.append(node_with_score)

        nodes_with_score = new_nodes_with_score

        # recursively retrieve
        for node_with_score in nodes_with_score:
            node = node_with_score.node
            if isinstance(node, IndexNode):
                if self._verbose:
                    print_text(
                        "Retrieved node with id, entering: " f"{node.index_id}\n",
                        color="pink",
                    )
                cur_retrieved_nodes, cur_additional_nodes = self._retrieve_rec(
                    query_bundle,
                    query_id=node.index_id,
                    cur_similarity=node_with_score.score,
                )
            else:
                assert isinstance(node, TextNode)
                if self._verbose:
                    print_text(
                        "Retrieving text node: " f"{node.get_content()}\n",
                        color="pink",
                    )
                cur_retrieved_nodes = [node_with_score]
                cur_additional_nodes = []
            nodes_to_add.extend(cur_retrieved_nodes)
            additional_nodes.extend(cur_additional_nodes)

        return nodes_to_add, additional_nodes

    def _get_object(self, query_id: str) -> RQN_TYPE:
        """Fetch retriever or query engine."""
        node = self._node_dict.get(query_id, None)
        if node is not None:
            return node
        retriever = self._retriever_dict.get(query_id, None)
        if retriever is not None:
            return retriever
        query_engine = self._query_engine_dict.get(query_id, None)
        if query_engine is not None:
            return query_engine
        raise ValueError(
            f"Query id {query_id} not found in either `retriever_dict` "
            "or `query_engine_dict`."
        )

    def _retrieve_rec(
        self,
        query_bundle: QueryBundle,
        query_id: Optional[str] = None,
        cur_similarity: Optional[float] = None,
    ) -> Tuple[List[NodeWithScore], List[NodeWithScore]]:
        """Query recursively."""
        if self._verbose:
            print_text(
                f"Retrieving with query id {query_id}: {query_bundle.query_str}\n",
                color="blue",
            )
        query_id = query_id or self._root_id
        cur_similarity = cur_similarity or 1.0

        obj = self._get_object(query_id)
        if isinstance(obj, BaseNode):
            nodes_to_add = [NodeWithScore(node=obj, score=cur_similarity)]
            additional_nodes: List[NodeWithScore] = []
        elif isinstance(obj, BaseRetriever):
            with self.callback_manager.event(
                CBEventType.RETRIEVE,
                payload={EventPayload.QUERY_STR: query_bundle.query_str},
            ) as event:
                nodes = obj.retrieve(query_bundle)
                event.on_end(payload={EventPayload.NODES: nodes})

            nodes_to_add, additional_nodes = self._query_retrieved_nodes(
                query_bundle, nodes
            )

        elif isinstance(obj, BaseQueryEngine):
            sub_resp = obj.query(query_bundle)
            if self._verbose:
                print_text(
                    f"Got response: {sub_resp!s}\n",
                    color="green",
                )
            # format with both the query and the response
            node_text = self._query_response_tmpl.format(
                query_str=query_bundle.query_str, response=str(sub_resp)
            )
            node = TextNode(text=node_text)
            nodes_to_add = [NodeWithScore(node=node, score=cur_similarity)]
            additional_nodes = sub_resp.source_nodes
        else:
            raise ValueError("Must be a retriever or query engine.")

        return nodes_to_add, additional_nodes

    def _retrieve(self, query_bundle: QueryBundle) -> List[NodeWithScore]:
        retrieved_nodes, _ = self._retrieve_rec(query_bundle, query_id=None)
        return retrieved_nodes

    def retrieve_all(
        self, query_bundle: QueryBundle
    ) -> Tuple[List[NodeWithScore], List[NodeWithScore]]:
        """Retrieve all nodes.

        Unlike default `retrieve` method, this also fetches additional sources.

        """
        return self._retrieve_rec(query_bundle, query_id=None)<|MERGE_RESOLUTION|>--- conflicted
+++ resolved
@@ -50,10 +50,7 @@
         self._retriever_dict = retriever_dict
         self._query_engine_dict = query_engine_dict or {}
         self._node_dict = node_dict or {}
-<<<<<<< HEAD
-
-=======
->>>>>>> 6084f0ec
+        
         # make sure keys don't overlap
         if set(self._retriever_dict.keys()) & set(self._query_engine_dict.keys()):
             raise ValueError("Retriever and query engine ids must not overlap.")
